--- conflicted
+++ resolved
@@ -59,10 +59,7 @@
     "cassandra2-cql": "com.yahoo.ycsb.db.CassandraCQLClient",
     "couchbase"    : "com.yahoo.ycsb.db.CouchbaseClient",
     "couchbase2"   : "com.yahoo.ycsb.db.Couchbase2Client",
-<<<<<<< HEAD
     "couchbaserest": "com.yahoo.ycsb.db.CouchbaseRestClient",
-=======
->>>>>>> 54f2a877
     "dynamodb"     : "com.yahoo.ycsb.db.DynamoDBClient",
     "elasticsearch": "com.yahoo.ycsb.db.ElasticSearchClient",
     "gemfire"      : "com.yahoo.ycsb.db.GemFireClient",
