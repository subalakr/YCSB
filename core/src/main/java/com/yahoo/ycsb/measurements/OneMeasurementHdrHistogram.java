--- conflicted
+++ resolved
@@ -42,7 +42,6 @@
  */
 public class OneMeasurementHdrHistogram extends OneMeasurement {
 
-<<<<<<< HEAD
   // we need one log per measurement histogram
   final PrintStream log;
   final HistogramLogWriter histogramLogWriter;
@@ -89,52 +88,6 @@
     *
     * @see com.yahoo.ycsb.measurements.OneMeasurement#exportMeasurements(com.yahoo.ycsb.measurements.exporter.MeasurementsExporter)
     */
-=======
-	// we need one log per measurement histogram
-	final PrintStream log;
-	final HistogramLogWriter histogramLogWriter;
-
-	final Recorder histogram = new Recorder(3);
-
-	Histogram totalHistogram;
-
-	public OneMeasurementHdrHistogram(String name, Properties props) {
-		super(name);
-		boolean shouldLog = Boolean.parseBoolean(props.getProperty("hdrhistogram.fileoutput", "false"));
-		if (!shouldLog) {
-			log = null;
-			histogramLogWriter = null;
-			return;
-		}
-		try {
-			final String hdrOutputFilename = props.getProperty("hdrhistogram.output.path", "") + name + ".hdr";
-			log = new PrintStream(new FileOutputStream(hdrOutputFilename), false);
-		} catch (FileNotFoundException e) {
-			throw new RuntimeException("Failed to open hdr histogram output file", e);
-		}
-		histogramLogWriter = new HistogramLogWriter(log);
-		histogramLogWriter.outputComment("[Logging for: " + name + "]");
-		histogramLogWriter.outputLogFormatVersion();
-		histogramLogWriter.outputStartTime(System.currentTimeMillis());
-		histogramLogWriter.outputLegend();
-	}
-
-	/**
-	 * It appears latency is reported in micros. Using {@link Recorder} to
-	 * support concurrent updates to histogram.
-	 *
-	 * @see com.yahoo.ycsb.OneMeasurement#measure(int)
-	 */
-	public void measure(int latencyInMicros) {
-		histogram.recordValue(latencyInMicros);
-	}
-
-	/**
-	 * This is called from a main thread, on orderly termination.
-	 *
-	 * @see com.yahoo.ycsb.measurements.OneMeasurement#exportMeasurements(com.yahoo.ycsb.measurements.exporter.MeasurementsExporter)
-	 */
->>>>>>> 5adc3ddd
   @Override
   public void exportMeasurements(MeasurementsExporter exporter) throws IOException {
     // accumulate the last interval which was not caught by status thread
